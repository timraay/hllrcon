import json
from functools import partial
from typing import Any, Literal
from unittest import mock

import pytest
from hllrcon.commands import RconCommands, cast_response_to_bool, cast_response_to_model
from hllrcon.exceptions import HLLCommandError, HLLMessageError
<<<<<<< HEAD
from hllrcon.responses import (
    AdminLogResponse,
    ForceMode,
    GetAdminGroupsResponse,
    GetAdminUsersResponse,
    GetBannedWordsResponse,
    GetBansResponse,
    GetCommandDetailsResponse,
    GetCommandsResponse,
    GetMapRotationResponse,
    GetPlayerResponse,
    GetPlayersResponse,
    GetServerConfigResponse,
    GetServerSessionResponse,
)
from pydantic import TypeAdapter
=======
from pydantic import BaseModel, ValidationError
>>>>>>> 0245463f

pytestmark = pytest.mark.asyncio


class RconCommandsStub(RconCommands):
    def __init__(
        self,
        command: str,
        version: int,
        body: str | dict[str, Any] = "",
        response: str | HLLCommandError = "",
    ) -> None:
        super().__init__()
        self.command = command
        self.version = version
        self.body = body
        self.response = response

    async def execute(
        self,
        command: str,
        version: int,
        body: str | dict[str, Any] = "",
    ) -> str:
        assert command == self.command
        assert version == self.version
        assert body == self.body

        if isinstance(self.response, HLLCommandError):
            raise self.response
        return self.response


class CustomModel(BaseModel):
    x: int
    y: int


class TestCastResponseToModel:
    async def test_cast_response_to_model_success(self) -> None:
        called = {}

        @cast_response_to_model(CustomModel)
        async def dummy_func(x: int, y: int = 0) -> str:
            called["x"] = x
            called["y"] = y
            return f'{{"x": {x + 1}, "y": {y + 1}}}'

        result = await dummy_func(5, y=10)
        assert result.x == 6
        assert result.y == 11
        assert called == {"x": 5, "y": 10}

    async def test_cast_response_to_model_raises_on_invalid_json(self) -> None:
        @cast_response_to_model(CustomModel)
        async def dummy_func() -> str:
            return "not a json"

        with pytest.raises(ValidationError, match="Invalid JSON"):
            await dummy_func()

    async def test_cast_response_to_model_raises_on_non_dict(self) -> None:
        @cast_response_to_model(CustomModel)
        async def dummy_func() -> str:
            return '["not a dict"]'

        with pytest.raises(ValidationError, match="Input should be an object"):
            await dummy_func()

    async def test_cast_response_to_model_preserves_function_metadata(self) -> None:
        @cast_response_to_model(CustomModel)
        async def dummy_func() -> str:
            """Docstring here."""
            return '{"a": 1}'

        assert dummy_func.__name__ == "dummy_func"
        assert dummy_func.__doc__ == "Docstring here."


class TestCastResponseToBool:
    async def test_cast_response_to_bool_success(self) -> None:
        called = {}

        @cast_response_to_bool({400})
        async def dummy_func() -> None:
            called["called"] = True

        result = await dummy_func()
        assert result is True
        assert called == {"called": True}

    async def test_cast_response_to_bool_failure(self) -> None:
        called = {}

        @cast_response_to_bool({400})
        async def dummy_func() -> None:
            called["called"] = True
            msg = "Command failed"
            raise HLLCommandError(400, msg)

        result = await dummy_func()
        assert result is False
        assert called == {"called": True}

    async def test_cast_response_to_bool_exception(self) -> None:
        called = {}
        msg = "Internal server error"

        @cast_response_to_bool({400})
        async def dummy_func() -> None:
            called["called"] = True
            raise HLLCommandError(500, msg)

        with pytest.raises(HLLCommandError, match=msg):
            await dummy_func()
        assert called == {"called": True}


class TestCommands:
    async def test_commands_add_admin(self) -> None:
        player_id = "Player ID"
        admin_group = "Admin Group"
        comment = "Comment"

        await RconCommandsStub(
            "AddAdmin",
            2,
            {
                "PlayerId": player_id,
                "AdminGroup": admin_group,
                "Comment": comment,
            },
        ).add_admin(player_id, admin_group, comment)

    async def test_commands_remove_admin(self) -> None:
        player_id = "Player ID"

        await RconCommandsStub(
            "RemoveAdmin",
            2,
            {"PlayerId": player_id},
        ).remove_admin(player_id)

    @pytest.mark.parametrize("filter_", ["Filter", None])
    async def test_commands_admin_log(
        self,
        filter_: str | None,
    ) -> None:
        await RconCommandsStub(
            "GetAdminLog",
            2,
            {"LogBackTrackTime": 60, "Filters": filter_ or ""},
            (
                '{"entries": ['
                '{"timestamp": "2023-10-01T12:00:00Z", "message": "Log 1"},'
                '{"timestamp": "2023-10-01T12:01:00Z", "message": "Log 2"}'
                "]}"
            ),
        ).get_admin_log(60, filter_)

    async def test_commands_admin_log_seconds_span_invalid(self) -> None:
        with pytest.raises(
            ValueError,
            match="seconds_span must be a non-negative integer",
        ):
            await RconCommandsStub(
                "GetAdminLog",
                2,
                {"LogBackTrackTime": -1, "Filters": ""},
            ).get_admin_log(-1)

    async def test_commands_change_map(self) -> None:
        map_name = "Map Name"
        await RconCommandsStub(
            "ChangeMap",
            2,
            {"MapName": map_name},
        ).change_map(map_name)

    async def test_commands_get_available_sector_names(self) -> None:
        command_id = "SetSectorLayout"
        sector_names: tuple[list[str], ...] = (
            ["ROAD TO RECOGNE", "COBRU APPROACH", "ROAD TO NOVILLE"],
            ["COBRU FACTORY", "FOY", "FLAK BATTERY"],
            ["WEST BEND", "SOUTHERN EDGE", "DUGOUT BARN"],
            ["N30 HIGHWAY", "BIZORY-FOY ROAD", "EASTERN OURTHE"],
            ["ROAD TO BASTOGNE", "BOIS JACQUES", "FOREST OUTSKIRTS"],
        )
        response = await RconCommandsStub(
            "GetClientReferenceData",
            2,
            command_id,
            json.dumps(
                {
                    "name": "SetSectorLayout",
                    "text": "Set Sector Layout",
                    "description": "Configure the active sector layout",
                    "dialogueParameters": [
                        {
                            "type": "Combo",
                            "name": f"Sector {i + 1}",
                            "iD": f"Sector_{i + 1}",
                            "displayMember": ",".join(sector_names[i]),
                            "valueMember": ",".join(sector_names[i]),
                        }
                        for i in range(5)
                    ],
                },
            ),
        ).get_available_sector_names()
        assert response == sector_names

    async def test_commands_get_available_sector_names_invalid_message(self) -> None:
        command_id = "SetSectorLayout"
        stub = RconCommandsStub(
            "GetClientReferenceData",
            2,
            command_id,
            json.dumps(
                {
                    "name": "SetSectorLayout",
                    "text": "Set Sector Layout",
                    "description": "Configure the active sector layout",
                    "dialogueParameters": [
                        {
                            "type": "Combo",
                            "name": "Sector 1",
                            "iD": "Some incorrect ID",
                            "displayMember": "blib,blab,blob",
                            "valueMember": "blib,blab,blob",
                        },
                    ],
                },
            ),
        )

        with pytest.raises(HLLMessageError):
            await stub.get_available_sector_names()

    async def test_commands_change_sector_layout(self) -> None:
        sector1 = "Sector 1"
        sector2 = "Sector 2"
        sector3 = "Sector 3"
        sector4 = "Sector 4"
        sector5 = "Sector 5"

        await RconCommandsStub(
            "SetSectorLayout",
            2,
            {
                "Sector_1": sector1,
                "Sector_2": sector2,
                "Sector_3": sector3,
                "Sector_4": sector4,
                "Sector_5": sector5,
            },
        ).set_sector_layout(sector1, sector2, sector3, sector4, sector5)

    async def test_commands_add_map_to_rotation(self) -> None:
        map_name = "Map1"
        index = 3
        await RconCommandsStub(
            "AddMapToRotation",
            2,
            {"MapName": map_name, "Index": index},
        ).add_map_to_rotation(map_name, index)

    async def test_commands_remove_map_from_rotation(self) -> None:
        index = 2
        await RconCommandsStub(
            "RemoveMapFromRotation",
            2,
            {"Index": index},
        ).remove_map_from_rotation(index)

    async def test_commands_add_map_to_sequence(self) -> None:
        map_name = "Map2"
        index = 1
        await RconCommandsStub(
            "AddMapToSequence",
            2,
            {"MapName": map_name, "Index": index},
        ).add_map_to_sequence(map_name, index)

    async def test_commands_remove_map_from_sequence(self) -> None:
        index = 4
        await RconCommandsStub(
            "RemoveMapFromSequence",
            2,
            {"Index": index},
        ).remove_map_from_sequence(index)

    async def test_commands_set_map_shuffle_enabled(self) -> None:
        await RconCommandsStub(
            "SetShuffleMapSequence",
            2,
            {"Enable": True},
        ).set_map_shuffle_enabled(enabled=True)

    async def test_commands_move_map_from_sequence(self) -> None:
        old_index = 1
        new_index = 2
        await RconCommandsStub(
            "MoveMapInSequence",
            2,
            {"CurrentIndex": old_index, "NewIndex": new_index},
        ).move_map_in_sequence(old_index, new_index)

    async def test_commands_get_available_maps(self) -> None:
        command_id = "AddMapToRotation"
        maps = ["foy_warfare", "stmariedumont_warfare", "hurtgenforest_warfare_V2"]
        response = await RconCommandsStub(
            "GetClientReferenceData",
            2,
            command_id,
            json.dumps(
                {
                    "name": command_id,
                    "text": "Add Map to Rotation",
                    "description": "Add a new map to the map rotation at an index.",
                    "dialogueParameters": [
                        {
                            "type": "Combo",
                            "name": "Map Name",
                            "iD": "MapName",
                            "displayMember": ",".join(maps),
                            "valueMember": ",".join(maps),
                        },
                        {
                            "type": "Number",
                            "name": "At Index",
                            "iD": "Index",
                            "displayMember": "",
                            "valueMember": "",
                        },
                    ],
                },
            ),
        ).get_available_maps()
        assert response == maps

    async def test_commands_get_available_maps_invalid_message(self) -> None:
        command_id = "AddMapToRotation"
        maps = ["foy_warfare", "stmariedumont_warfare", "hurtgenforest_warfare_V2"]
        stub = RconCommandsStub(
            "GetClientReferenceData",
            2,
            command_id,
            json.dumps(
                {
                    "name": command_id,
                    "text": "Add Map to Rotation",
                    "description": "Add a new map to the map rotation at an index.",
                    "dialogueParameters": [
                        {
                            "type": "Combo",
                            "name": "Map Name",
                            "iD": "NotMapName",  # Changed "MapName" to "NotMapName"
                            "displayMember": ",".join(maps),
                            "valueMember": ",".join(maps),
                        },
                        {
                            "type": "Number",
                            "name": "At Index",
                            "iD": "Index",
                            "displayMember": "",
                            "valueMember": "",
                        },
                    ],
                },
            ),
        )

        with pytest.raises(HLLMessageError):
            await stub.get_available_maps()

    async def test_commands_get_commands(self) -> None:
        await RconCommandsStub(
            "GetDisplayableCommands",
            2,
            response=json.dumps(
                {
                    "entries": [
                        {
                            "iD": "cmd1",
                            "friendlyName": "Command 1",
                            "isClientSupported": True,
                        },
                        {
                            "iD": "cmd2",
                            "friendlyName": "Command 2",
                            "isClientSupported": False,
                        },
                    ],
                },
            ),
        ).get_commands()

<<<<<<< HEAD
        TypeAdapter(GetCommandsResponse).validate_python(response)

    async def test_commands_get_admin_groups(self) -> None:
        response = await RconCommandsStub(
            "GetAdminGroups",
            2,
            response=json.dumps(
                {
                    "groupNames": [
                        "owner",
                        "senior",
                        "junior",
                        "spectator",
                    ],
                },
            ),
        ).get_admin_groups()

        TypeAdapter(GetAdminGroupsResponse).validate_python(response)

    async def test_commands_get_admin_users(self) -> None:
        response = await RconCommandsStub(
            "GetAdminUsers",
            2,
            response=json.dumps(
                {
                    "adminUsers": [
                        {
                            "userId": "user1",
                            "group": "owner",
                            "comment": "Owner of the server",
                        },
                        {
                            "userId": "user2",
                            "group": "senior",
                            "comment": "Senior admin",
                        },
                    ],
                },
            ),
        ).get_admin_users()

        TypeAdapter(GetAdminUsersResponse).validate_python(response)

    async def test_commands_get_permanent_bans(self) -> None:
        response = await RconCommandsStub(
            "GetPermanentBans",
            2,
            response=json.dumps(
                {
                    "banList": [
                        {
                            "userId": "player1",
                            "userName": "Player One",
                            "timeOfBanning": "2023-10-01T12:00:00Z",
                            "durationHours": 0,
                            "banReason": "Cheating",
                            "adminName": "Admin1",
                        },
                        {
                            "userId": "player2",
                            "userName": "Player Two",
                            "timeOfBanning": "2023-10-02T12:00:00Z",
                            "durationHours": 0,
                            "banReason": "Toxic behavior",
                            "adminName": "Admin2",
                        },
                    ],
                },
            ),
        ).get_permanent_bans()

        TypeAdapter(GetBansResponse).validate_python(response)

    async def test_commands_get_temporary_bans(self) -> None:
        response = await RconCommandsStub(
            "GetTemporaryBans",
            2,
            response=json.dumps(
                {
                    "banList": [
                        {
                            "userId": "player3",
                            "userName": "Player Three",
                            "timeOfBanning": "2023-10-03T12:00:00Z",
                            "durationHours": 24,
                            "banReason": "AFK farming",
                            "adminName": "Admin3",
                        },
                        {
                            "userId": "player4",
                            "userName": "Player Four",
                            "timeOfBanning": "2023-10-04T12:00:00Z",
                            "durationHours": 48,
                            "banReason": "Inappropriate language",
                            "adminName": "Admin4",
                        },
                    ],
                },
            ),
        ).get_temporary_bans()

        TypeAdapter(GetBansResponse).validate_python(response)

    async def test_commands_force_team_switch(self) -> None:
        player_id = "player123"
        force_mode = ForceMode.IMMEDIATE
        response = await RconCommandsStub(
            "ForceTeamSwitch",
            2,
            {
                "PlayerId": player_id,
                "ForceMode": force_mode,
            },
        ).force_team_switch(player_id, force_mode)
        assert response is True

=======
>>>>>>> 0245463f
    async def test_commands_set_team_switch_cooldown(self) -> None:
        minutes = 10
        await RconCommandsStub(
            "SetTeamSwitchCooldown",
            2,
            {"TeamSwitchTimer": minutes},
        ).set_team_switch_cooldown(minutes)

    async def test_commands_set_max_queued_players(self) -> None:
        num = 20
        await RconCommandsStub(
            "SetMaxQueuedPlayers",
            2,
            {"MaxQueuedPlayers": num},
        ).set_max_queued_players(num)

    async def test_commands_set_idle_kick_duration(self) -> None:
        minutes = 15
        await RconCommandsStub(
            "SetIdleKickDuration",
            2,
            {"IdleTimeoutMinutes": minutes},
        ).set_idle_kick_duration(minutes)

    async def test_commands_message_all_players(self) -> None:
        message = "Hello all!"
        await RconCommandsStub(
            "SendServerMessage",
            2,
            {"Message": message},
        ).set_welcome_message(message)

    async def test_commands_get_player(self) -> None:
        player_id = "player123"

        await RconCommandsStub(
            "GetServerInformation",
            2,
            {"Name": "player", "Value": player_id},
            json.dumps(
                {
                    "name": "Player1",
                    "clanTag": "ClanA",
                    "iD": player_id,
                    "platform": "steam",
                    "eosId": "1234567890",
                    "level": 25,
                    "team": 1,
                    "role": 1,
                    "platoon": "ABLE",
                    "loadout": "Combat Medic",
                    "kills": 150,
                    "deaths": 50,
                    "scoreData": {
                        "cOMBAT": 100,
                        "offense": 50,
                        "defense": 30,
                        "support": 20,
                    },
                    "worldPosition": {
                        "x": 1000,
                        "y": 2000,
                        "z": 300,
                    },
                },
            ),
        ).get_player(player_id)

    async def test_commands_get_players(self) -> None:
        await RconCommandsStub(
            "GetServerInformation",
            2,
            {"Name": "players", "Value": ""},
            json.dumps(
                {
                    "players": [
                        {
                            "name": "Player1",
                            "clanTag": "ClanA",
                            "iD": "123",
                            "platform": "steam",
                            "eosId": "1234567890",
                            "level": 25,
                            "team": 1,
                            "role": 1,
                            "platoon": "ABLE",
                            "loadout": "Combat Medic",
                            "kills": 150,
                            "deaths": 50,
                            "scoreData": {
                                "cOMBAT": 100,
                                "offense": 50,
                                "defense": 30,
                                "support": 20,
                            },
                            "worldPosition": {
                                "x": 1000,
                                "y": 2000,
                                "z": 300,
                            },
                        },
                    ],
                },
            ),
        ).get_players()

    async def test_commands_get_map_rotation(self) -> None:
        await RconCommandsStub(
            "GetServerInformation",
            2,
            {"Name": "maprotation", "Value": ""},
            json.dumps(
                {
                    "mAPS": [
                        {
                            "name": "Map1",
                            "gameMode": "Warfare",
                            "timeOfDay": "Day",
                            "iD": "map1",
                            "position": 0,
                        },
                        {
                            "name": "Map2",
                            "gameMode": "Offensive",
                            "timeOfDay": "Day",
                            "iD": "map2",
                            "position": 1,
                        },
                    ],
                },
            ),
        ).get_map_rotation()

    async def test_commands_get_map_sequence(self) -> None:
        await RconCommandsStub(
            "GetServerInformation",
            2,
            {"Name": "mapsequence", "Value": ""},
            json.dumps(
                {
                    "mAPS": [
                        {
                            "name": "Map1",
                            "gameMode": "Warfare",
                            "timeOfDay": "Day",
                            "iD": "map1",
                            "position": 0,
                        },
                        {
                            "name": "Map2",
                            "gameMode": "Offensive",
                            "timeOfDay": "Day",
                            "iD": "map2",
                            "position": 1,
                        },
                    ],
                },
            ),
        ).get_map_sequence()

    async def test_commands_get_server_session(self) -> None:
        await RconCommandsStub(
            "GetServerInformation",
            2,
            {"Name": "session", "Value": ""},
            json.dumps(
                {
                    "serverName": "My Server",
                    "mapName": "Map1",
                    "gameMode": "Warfare",
                    "playerCount": 98,
                    "maxPlayerCount": 100,
                    "queueCount": 5,
                    "maxQueueCount": 6,
                    "vipQueueCount": 1,
                    "maxVipQueueCount": 2,
                },
            ),
        ).get_server_session()

    async def test_commands_get_server_config(self) -> None:
        await RconCommandsStub(
            "GetServerInformation",
            2,
            {"Name": "serverconfig", "Value": ""},
            json.dumps(
                {
                    "serverName": "My Server",
                    "buildNumber": "12345",
                    "buildRevision": "67890",
                    "supportedPlatforms": ["Steam", "WinGDK", "eos"],
                    "passwordProtected": False,
                },
            ),
        ).get_server_config()

    async def test_commands_get_banned_words(self) -> None:
        await RconCommandsStub(
            "GetServerInformation",
            2,
            {"Name": "bannedwords", "Value": ""},
            json.dumps(
                {
                    "bannedWords": ["garry", "blueberry"],
                },
            ),
        ).get_banned_words()

    async def test_commands_broadcast(self) -> None:
        message = "Broadcast message"
        await RconCommandsStub(
            "ServerBroadcast",
            2,
            {"Message": message},
        ).broadcast(message)

    async def test_commands_set_high_ping_threshold(self) -> None:
        ms = 150
        await RconCommandsStub(
            "SetHighPingThreshold",
            2,
            {"HighPingThresholdMs": ms},
        ).set_high_ping_threshold(ms)

    async def test_commands_get_command_details(self) -> None:
        command_id = "cmd1"
        await RconCommandsStub(
            "GetClientReferenceData",
            2,
            command_id,
            json.dumps(
                {
                    "name": command_id,
                    "text": "Command 1",
                    "description": "This is a test command.",
                    "dialogueParameters": [
                        {
                            "type": "Text",
                            "name": "param1",
                            "iD": "p1",
                            "displayMember": "",
                            "valueMember": "",
                        },
                        {
                            "type": "Number",
                            "name": "param2",
                            "iD": "p2",
                            "displayMember": "",
                            "valueMember": "",
                        },
                        {
                            "type": "Combo",
                            "name": "param3",
                            "iD": "p3",
                            "displayMember": "Option1,Option2",
                            "valueMember": "1,2",
                        },
                    ],
                },
            ),
        ).get_command_details(command_id)

    async def test_commands_message_player(self) -> None:
        player_id = "pid"
        message = "Private message"
        await RconCommandsStub(
            "MessagePlayer",
            2,
            {"Message": message, "PlayerId": player_id},
        ).message_player(player_id, message)

    async def test_commands_kill_player(self) -> None:
        player_id = "pid"
        reason = "Misconduct"
        result = await RconCommandsStub(
            "PunishPlayer",
            2,
            {"PlayerId": player_id, "Reason": reason},
        ).kill_player(player_id, reason)
        assert result is True

    async def test_commands_kill_player_already_dead(self) -> None:
        player_id = "pid"
        reason = "Already dead"
        stub = RconCommandsStub(
            "PunishPlayer",
            2,
            {"PlayerId": player_id, "Reason": reason},
            response=HLLCommandError(500, "Unable to perform request."),
        )

        result = await stub.kill_player(player_id, reason)
        assert result is False

    async def test_commands_kick_player(self) -> None:
        player_id = "pid"
        reason = "AFK"
        await RconCommandsStub(
            "KickPlayer",
            2,
            {"PlayerId": player_id, "Reason": reason},
        ).kick_player(player_id, reason)

    async def test_commands_ban_player_permanent(self) -> None:
        player_id = "pid"
        reason = "Cheating"
        admin_name = "admin"
        await RconCommandsStub(
            "PermanentBanPlayer",
            2,
            {"PlayerId": player_id, "Reason": reason, "AdminName": admin_name},
        ).ban_player(player_id, reason, admin_name)

    async def test_commands_ban_player_temporary(self) -> None:
        player_id = "pid"
        reason = "Toxic"
        admin_name = "admin"
        duration_hours = 12
        await RconCommandsStub(
            "TemporaryBanPlayer",
            2,
            {
                "PlayerId": player_id,
                "Duration": duration_hours,
                "Reason": reason,
                "AdminName": admin_name,
            },
        ).ban_player(player_id, reason, admin_name, duration_hours=duration_hours)

    async def test_commands_remove_temp_ban(self) -> None:
        player_id = "pid"
        await RconCommandsStub(
            "RemoveTemporaryBan",
            2,
            {"PlayerId": player_id},
        ).remove_temporary_ban(player_id)

    async def test_commands_remove_permanent_ban(self) -> None:
        player_id = "pid"
        await RconCommandsStub(
            "RemovePermanentBan",
            2,
            {"PlayerId": player_id},
        ).remove_permanent_ban(player_id)

    async def test_commands_remove_ban(self) -> None:
        commands = mock.Mock(spec=RconCommands)
        commands.remove_ban = partial(RconCommands.unban_player, commands)
        await commands.remove_ban("pid")
        commands.remove_temporary_ban.assert_called_once_with("pid")
        commands.remove_permanent_ban.assert_called_once_with("pid")

    async def test_commands_set_auto_balance_enabled(self) -> None:
        await RconCommandsStub(
            "SetAutoBalance",
            2,
            {"EnableAutoBalance": True},
        ).set_auto_balance_enabled(enabled=True)

    async def test_commands_set_auto_balance_threshold(self) -> None:
        threshold = 5
        await RconCommandsStub(
            "SetAutoBalanceThreshold",
            2,
            {"AutoBalanceThreshold": threshold},
        ).set_auto_balance_threshold(threshold)

    async def test_commands_set_vote_kick_enabled(self) -> None:
        await RconCommandsStub(
            "SetVoteKick",
            2,
            {"Enabled": True},
        ).set_vote_kick_enabled(enabled=True)

    async def test_commands_reset_vote_kick_thresholds(self) -> None:
        await RconCommandsStub(
            "ResetKickThreshold",
            2,
        ).reset_vote_kick_thresholds()

    async def test_commands_set_vote_kick_thresholds(self) -> None:
        thresholds = [(10, 2), (20, 3)]
        await RconCommandsStub(
            "SetVoteKickThreshold",
            2,
            {"ThresholdValue": "10,2,20,3"},
        ).set_vote_kick_thresholds(thresholds)

    async def test_commands_add_banned_words(self) -> None:
        words = ["badword1", "badword2"]
        await RconCommandsStub(
            "AddBannedWords",
            2,
            {"Words": ",".join(words)},
        ).add_banned_words(words)

    async def test_commands_remove_banned_words(self) -> None:
        words = ["badword1", "badword2"]
        await RconCommandsStub(
            "RemoveBannedWords",
            2,
            {"Words": ",".join(words)},
        ).remove_banned_words(words)

    async def test_commands_add_vip(self) -> None:
        player_id = "vip123"
        description = "desc"
        await RconCommandsStub(
            "AddVipPlayer",
            2,
            {"PlayerId": player_id, "Description": description},
        ).add_vip(player_id, description)

    async def test_commands_remove_vip(self) -> None:
        player_id = "vip123"
        await RconCommandsStub(
            "RemoveVipPlayer",
            2,
            {"PlayerId": player_id},
        ).remove_vip(player_id)

    async def test_commands_set_num_vip_slots(self) -> None:
        num_slots = 5
        await RconCommandsStub(
            "SetVipSlotCount",
            2,
            {"VipSlotCount": num_slots},
        ).set_num_vip_slots(num_slots)

    async def test_commands_set_match_timer(self) -> None:
        game_mode: Literal["Warfare"] = "Warfare"
        minutes = 30
        await RconCommandsStub(
            "SetMatchTimer",
            2,
            {"GameMode": game_mode, "MatchLength": minutes},
        ).set_match_timer(game_mode, minutes)

    async def test_commands_remove_match_timer(self) -> None:
        game_mode: Literal["Warfare"] = "Warfare"
        await RconCommandsStub(
            "RemoveMatchTimer",
            2,
            {"GameMode": game_mode},
        ).reset_match_timer(game_mode)

    async def test_commands_set_warmup_timer(self) -> None:
        game_mode: Literal["Warfare"] = "Warfare"
        minutes = 5
        await RconCommandsStub(
            "SetWarmupTimer",
            2,
            {"GameMode": game_mode, "WarmupLength": minutes},
        ).set_warmup_timer(game_mode, minutes)

    async def test_commands_remove_warmup_timer(self) -> None:
        game_mode: Literal["Warfare"] = "Warfare"
        await RconCommandsStub(
            "RemoveWarmupTimer",
            2,
            {"GameMode": game_mode},
        ).remove_warmup_timer(game_mode)

    async def test_commands_set_dynamic_weather_enabled(self) -> None:
        map_id = "map123"
        enabled = True
        await RconCommandsStub(
            "SetMapWeatherToggle",
            2,
            {"MapId": map_id, "Enable": enabled},
        ).set_dynamic_weather_enabled(map_id, enabled=enabled)<|MERGE_RESOLUTION|>--- conflicted
+++ resolved
@@ -6,26 +6,13 @@
 import pytest
 from hllrcon.commands import RconCommands, cast_response_to_bool, cast_response_to_model
 from hllrcon.exceptions import HLLCommandError, HLLMessageError
-<<<<<<< HEAD
 from hllrcon.responses import (
-    AdminLogResponse,
     ForceMode,
     GetAdminGroupsResponse,
     GetAdminUsersResponse,
-    GetBannedWordsResponse,
     GetBansResponse,
-    GetCommandDetailsResponse,
-    GetCommandsResponse,
-    GetMapRotationResponse,
-    GetPlayerResponse,
-    GetPlayersResponse,
-    GetServerConfigResponse,
-    GetServerSessionResponse,
 )
-from pydantic import TypeAdapter
-=======
-from pydantic import BaseModel, ValidationError
->>>>>>> 0245463f
+from pydantic import BaseModel, TypeAdapter, ValidationError
 
 pytestmark = pytest.mark.asyncio
 
@@ -424,9 +411,6 @@
             ),
         ).get_commands()
 
-<<<<<<< HEAD
-        TypeAdapter(GetCommandsResponse).validate_python(response)
-
     async def test_commands_get_admin_groups(self) -> None:
         response = await RconCommandsStub(
             "GetAdminGroups",
@@ -542,8 +526,6 @@
         ).force_team_switch(player_id, force_mode)
         assert response is True
 
-=======
->>>>>>> 0245463f
     async def test_commands_set_team_switch_cooldown(self) -> None:
         minutes = 10
         await RconCommandsStub(
